<ion-header>
  <ion-toolbar>
  <ion-buttons slot="start">
      <ion-menu-button></ion-menu-button>
  </ion-buttons>
    <ion-title>Missions</ion-title>
<<<<<<< HEAD
=======
    <ion-buttons slot="end">
      <ion-button><ion-icon name="add"></ion-icon></ion-button>
    </ion-buttons>
>>>>>>> bf101a4f
  </ion-toolbar>
</ion-header>

<ion-content>
  <ion-list>
    <ion-item *ngFor="let mission of (missions | async)">
      <ion-label>
        <h2>{{ mission.title }}</h2>
        <p>{{ mission.reward | currency }} - {{ mission.active ? 'Active' : 'Complete'}}</p>
      </ion-label>
      <ion-icon slot="start" icon="rocket" color="primary"></ion-icon>
    </ion-item>
  </ion-list>
</ion-content><|MERGE_RESOLUTION|>--- conflicted
+++ resolved
@@ -4,12 +4,9 @@
       <ion-menu-button></ion-menu-button>
   </ion-buttons>
     <ion-title>Missions</ion-title>
-<<<<<<< HEAD
-=======
     <ion-buttons slot="end">
       <ion-button><ion-icon name="add"></ion-icon></ion-button>
     </ion-buttons>
->>>>>>> bf101a4f
   </ion-toolbar>
 </ion-header>
 
