--- conflicted
+++ resolved
@@ -4,22 +4,15 @@
       <ion-menu-button></ion-menu-button>
   </ion-buttons>
     <ion-title>Missions</ion-title>
-<<<<<<< HEAD
-=======
     <ion-buttons slot="end">
       <ion-button><ion-icon name="add"></ion-icon></ion-button>
     </ion-buttons>
->>>>>>> 598f90dd
   </ion-toolbar>
 </ion-header>
 
 <ion-content>
   <ion-list>
-<<<<<<< HEAD
     <ion-item *ngFor="let mission of (missions | async)" (click)="openMission(mission.id)">
-=======
-    <ion-item *ngFor="let mission of (missions | async)">
->>>>>>> 598f90dd
       <ion-label>
         <h2>{{ mission.title }}</h2>
         <p>{{ mission.reward | currency }} - {{ mission.active ? 'Active' : 'Complete'}}</p>
