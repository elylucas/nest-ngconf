--- conflicted
+++ resolved
@@ -12,11 +12,6 @@
 @Injectable()
 export class DataInterceptor implements NestInterceptor {
   intercept(context: ExecutionContext, next: CallHandler): Observable<any> {
-<<<<<<< HEAD
-    return next.handle().pipe(
-      map(data => {
-        return {
-=======
     const startTime = Date.now();
     return next.handle().pipe(
       map(data => {
@@ -27,7 +22,6 @@
         const elapsed = endTime - startTime;
         return {
           elapsed,
->>>>>>> 7c4e6f6c
           data: classToPlain(data)
         };
       })
