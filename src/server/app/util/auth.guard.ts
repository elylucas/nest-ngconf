--- conflicted
+++ resolved
@@ -6,14 +6,7 @@
 
 @Injectable()
 export class AuthGuard implements CanActivate {
-<<<<<<< HEAD
-  constructor(
-    private reflector: Reflector,
-    private userService: UsersService
-  ) {}
-=======
   constructor(private reflector: Reflector, private userService: UsersService) {}
->>>>>>> 52f340ad
 
   canActivate(context: ExecutionContext): boolean {
     const request = context.switchToHttp().getRequest();
