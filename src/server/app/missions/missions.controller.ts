--- conflicted
+++ resolved
@@ -3,10 +3,7 @@
 import { User } from '../models/user.model';
 import { Roles } from '../util/roles.decorator';
 import { MissionsService } from './missions.service';
-<<<<<<< HEAD
-=======
 import { GetUser } from '../util/getuser.decorator';
->>>>>>> 01dd0189
 
 @Controller('missions')
 export class MissionsController {
