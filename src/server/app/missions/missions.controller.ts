import { Body, Controller, Delete, Get, Param, Post, Put, Request } from '@nestjs/common';
import { MissionEntity } from '../data/mission.entity';
import { User } from '../models/user.model';
import { Roles } from '../util/roles.decorator';
import { MissionsService } from './missions.service';
<<<<<<< HEAD
import { User } from '../models/user.model';
=======
>>>>>>> e2db4a22
import { GetUser } from '../util/getuser.decorator';

@Controller('missions')
export class MissionsController {
  constructor(private missionsService: MissionsService) {}

  @Get()
  async getMissions() {
    return this.missionsService.getMissions();
  }

  @Get(':id')
  async getMission(@Param('id') id: number) {
    return this.missionsService.getMission(id);
  }

@Roles('user')
@Post()
async createMission(@Body() mission: MissionEntity, @GetUser() user: User) {
  mission.createdBy = user.id;
  return this.missionsService.createMission(mission);
}

  @Roles('user')
  @Put(':id')
  async updateMission(@Param('id') id: number, @Body() mission: MissionEntity) {
    return this.missionsService.updateMission(id, mission);
  }

  @Roles('admin')
  @Delete(':id')
  async deleteMission(@Param('id') id: number) {
    return this.missionsService.deleteMission(id);
  }
}<|MERGE_RESOLUTION|>--- conflicted
+++ resolved
@@ -1,12 +1,17 @@
-import { Body, Controller, Delete, Get, Param, Post, Put, Request } from '@nestjs/common';
+import {
+  Body,
+  Controller,
+  Delete,
+  Get,
+  Param,
+  Post,
+  Put,
+  Request
+} from '@nestjs/common';
 import { MissionEntity } from '../data/mission.entity';
 import { User } from '../models/user.model';
 import { Roles } from '../util/roles.decorator';
 import { MissionsService } from './missions.service';
-<<<<<<< HEAD
-import { User } from '../models/user.model';
-=======
->>>>>>> e2db4a22
 import { GetUser } from '../util/getuser.decorator';
 
 @Controller('missions')
@@ -23,12 +28,12 @@
     return this.missionsService.getMission(id);
   }
 
-@Roles('user')
-@Post()
-async createMission(@Body() mission: MissionEntity, @GetUser() user: User) {
-  mission.createdBy = user.id;
-  return this.missionsService.createMission(mission);
-}
+  @Roles('user')
+  @Post()
+  async createMission(@Body() mission: MissionEntity, @GetUser() user: User) {
+    mission.createdBy = user.id;
+    return this.missionsService.createMission(mission);
+  }
 
   @Roles('user')
   @Put(':id')
